[package]
name = "fugue-ir"
<<<<<<< HEAD
version = "0.3.0"
=======
version = "0.2.91"
>>>>>>> a6b01381
authors = ["Sam Thomas <st@xv.ax>"]
edition = "2021"
license = "MIT"
description = "A binary analysis framework written in Rust"
homepage = "https://fugue.re"
<<<<<<< HEAD

[dependencies]
ahash = { version = "0.8", features = ["serde"] }
bumpalo = { version = "3.14", features = ["boxed", "collections"] }
fugue-arch = { path = "../fugue-arch", version = "0.3" }
fugue-bv = { path = "../fugue-bv", version = "0.3" }
fugue-bytes = { path = "../fugue-bytes", version = "0.3" }
=======

[features]
default = ["bigint"]

bigint = ["fugue-bv/bigint"]
fixed-u64 = ["fugue-bv/fixed-u64"]
fixed-u128 = ["fugue-bv/fixed-u128"]

extra-logging = []

[dependencies]
ahash = { version = "0.8", features = ["serde"] }
bumpalo = { version = "3.12", features = ["boxed", "collections"] }
fugue-arch = { path = "../fugue-arch", version = "0.2" }
fugue-bv = { path = "../fugue-bv", version = "0.2", default-features = false }
fugue-bytes = { path = "../fugue-bytes", version = "0.2" }
>>>>>>> a6b01381
iset = { version = "0.2", features = ["serde"] }
itertools = "0.12"
log = "0.4"
roxmltree = "0.19"
serde = { version = "1", features = ["derive", "rc"] }
smallvec = { version = "1", features = ["serde"] }
thiserror = "1"
ustr = { version = "0.9", features = ["serialization"] }
walkdir = "2"<|MERGE_RESOLUTION|>--- conflicted
+++ resolved
@@ -1,16 +1,11 @@
 [package]
 name = "fugue-ir"
-<<<<<<< HEAD
 version = "0.3.0"
-=======
-version = "0.2.91"
->>>>>>> a6b01381
 authors = ["Sam Thomas <st@xv.ax>"]
 edition = "2021"
 license = "MIT"
 description = "A binary analysis framework written in Rust"
 homepage = "https://fugue.re"
-<<<<<<< HEAD
 
 [dependencies]
 ahash = { version = "0.8", features = ["serde"] }
@@ -18,24 +13,6 @@
 fugue-arch = { path = "../fugue-arch", version = "0.3" }
 fugue-bv = { path = "../fugue-bv", version = "0.3" }
 fugue-bytes = { path = "../fugue-bytes", version = "0.3" }
-=======
-
-[features]
-default = ["bigint"]
-
-bigint = ["fugue-bv/bigint"]
-fixed-u64 = ["fugue-bv/fixed-u64"]
-fixed-u128 = ["fugue-bv/fixed-u128"]
-
-extra-logging = []
-
-[dependencies]
-ahash = { version = "0.8", features = ["serde"] }
-bumpalo = { version = "3.12", features = ["boxed", "collections"] }
-fugue-arch = { path = "../fugue-arch", version = "0.2" }
-fugue-bv = { path = "../fugue-bv", version = "0.2", default-features = false }
-fugue-bytes = { path = "../fugue-bytes", version = "0.2" }
->>>>>>> a6b01381
 iset = { version = "0.2", features = ["serde"] }
 itertools = "0.12"
 log = "0.4"
@@ -43,5 +20,5 @@
 serde = { version = "1", features = ["derive", "rc"] }
 smallvec = { version = "1", features = ["serde"] }
 thiserror = "1"
-ustr = { version = "0.9", features = ["serialization"] }
+ustr = { version = "1.0", features = ["serde"] }
 walkdir = "2"
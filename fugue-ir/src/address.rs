use std::borrow::Borrow;
use std::fmt;
use std::ops::{Add, AddAssign, Sub, SubAssign};

use fugue_bv::BitVec;

use crate::disassembly::IRBuilderArena;
use crate::space::{AddressSpace, AddressSpaceId};
use crate::space_manager::{FromSpace, SpaceManager};

#[derive(Debug, Copy, Clone, PartialEq, Eq, PartialOrd, Ord, Hash)]
#[derive(serde::Deserialize, serde::Serialize)]
pub struct AddressValue {
    space: AddressSpaceId,
    word_size: u32,
    highest: u64,
    offset: u64,
}

#[derive(Debug, Copy, Clone, PartialEq, Eq, PartialOrd, Ord, Hash)]
#[derive(serde::Deserialize, serde::Serialize)]
#[repr(transparent)]
pub struct Address(u64);

impl Address {
    pub fn new(space: &AddressSpace, offset: u64) -> Self {
        Self(space.wrap_offset(offset))
    }

    pub fn from_value<V: Into<Address>>(value: V) -> Self {
        value.into()
    }

    pub fn offset(&self) -> u64 {
        self.0
    }
}

impl PartialEq<u32> for Address {
    fn eq(&self, other: &u32) -> bool {
        self.0 == *other as u64
    }
}

impl PartialEq<u64> for Address {
    fn eq(&self, other: &u64) -> bool {
        self.0 == *other
    }
}

impl PartialEq<Address> for u32 {
    fn eq(&self, other: &Address) -> bool {
        *self as u64 == other.0
    }
}

impl PartialEq<Address> for u64 {
    fn eq(&self, other: &Address) -> bool {
        *self == other.0
    }
}

<<<<<<< HEAD
=======
impl From<&Address> for Address {
    fn from(v: &Address) -> Self {
        Self(v.0)
    }
}

>>>>>>> 17fd9566
impl From<u64> for Address {
    fn from(v: u64) -> Self {
        Self(v)
    }
}

impl From<u32> for Address {
    fn from(v: u32) -> Self {
        Self(v as u64)
    }
}

impl From<u16> for Address {
    fn from(v: u16) -> Self {
        Self(v as u64)
    }
}

impl From<u8> for Address {
    fn from(v: u8) -> Self {
        Self(v as u64)
    }
}

impl From<AddressValue> for Address {
    fn from(v: AddressValue) -> Self {
        Self(v.offset())
    }
}

impl From<&'_ AddressValue> for Address {
    fn from(v: &AddressValue) -> Self {
        Self(v.offset())
    }
}

impl<'z> FromSpace<'z, Address> for AddressValue {
    fn from_space(t: Address, manager: &SpaceManager) -> Self {
        AddressValue::new(manager.default_space_ref(), t.offset())
    }

    fn from_space_with(t: Address, _arena: &'z IRBuilderArena, manager: &SpaceManager) -> Self {
        AddressValue::new(manager.default_space_ref(), t.offset())
    }
}

pub trait IntoAddress {
    fn into_address(self, space: &AddressSpace) -> Address;
    fn into_address_value(self, space: &AddressSpace) -> AddressValue;
}

impl IntoAddress for Address {
    fn into_address(self, space: &AddressSpace) -> Address {
        Address::new(space, self.0)
    }

    fn into_address_value(self, space: &AddressSpace) -> AddressValue {
        AddressValue::new(space, self.0)
    }
}

impl IntoAddress for &'_ Address {
    fn into_address(self, space: &AddressSpace) -> Address {
        Address::new(space, self.0)
    }

    fn into_address_value(self, space: &AddressSpace) -> AddressValue {
        AddressValue::new(space, self.0)
    }
}

impl IntoAddress for AddressValue {
    fn into_address(self, space: &AddressSpace) -> Address {
        Address::new(space, self.offset)
    }

    fn into_address_value(self, space: &AddressSpace) -> AddressValue {
        AddressValue::new(space, self.offset)
    }
}

impl IntoAddress for &'_ AddressValue {
    fn into_address(self, space: &AddressSpace) -> Address {
        Address::new(space, self.offset)
    }

    fn into_address_value(self, space: &AddressSpace) -> AddressValue {
        AddressValue::new(space, self.offset)
    }
}

impl IntoAddress for usize {
    fn into_address(self, space: &AddressSpace) -> Address {
        Address::new(space, self as u64)
    }

    fn into_address_value(self, space: &AddressSpace) -> AddressValue {
        AddressValue::new(space, self as u64)
    }
}

impl IntoAddress for &'_ usize {
    fn into_address(self, space: &AddressSpace) -> Address {
        Address::new(space, *self as u64)
    }

    fn into_address_value(self, space: &AddressSpace) -> AddressValue {
        AddressValue::new(space, *self as u64)
    }
}

impl IntoAddress for u8 {
    fn into_address(self, space: &AddressSpace) -> Address {
        Address::new(space, self as u64)
    }

    fn into_address_value(self, space: &AddressSpace) -> AddressValue {
        AddressValue::new(space, self as u64)
    }
}

impl IntoAddress for &'_ u8 {
    fn into_address(self, space: &AddressSpace) -> Address {
        Address::new(space, *self as u64)
    }

    fn into_address_value(self, space: &AddressSpace) -> AddressValue {
        AddressValue::new(space, *self as u64)
    }
}

impl IntoAddress for u16 {
    fn into_address(self, space: &AddressSpace) -> Address {
        Address::new(space, self as u64)
    }

    fn into_address_value(self, space: &AddressSpace) -> AddressValue {
        AddressValue::new(space, self as u64)
    }
}

impl IntoAddress for &'_ u16 {
    fn into_address(self, space: &AddressSpace) -> Address {
        Address::new(space, *self as u64)
    }

    fn into_address_value(self, space: &AddressSpace) -> AddressValue {
        AddressValue::new(space, *self as u64)
    }
}

impl IntoAddress for u32 {
    fn into_address(self, space: &AddressSpace) -> Address {
        Address::new(space, self as u64)
    }

    fn into_address_value(self, space: &AddressSpace) -> AddressValue {
        AddressValue::new(space, self as u64)
    }
}

impl IntoAddress for &'_ u32 {
    fn into_address(self, space: &AddressSpace) -> Address {
        Address::new(space, *self as u64)
    }

    fn into_address_value(self, space: &AddressSpace) -> AddressValue {
        AddressValue::new(space, *self as u64)
    }
}

impl IntoAddress for u64 {
    fn into_address(self, space: &AddressSpace) -> Address {
        Address::new(space, self)
    }

    fn into_address_value(self, space: &AddressSpace) -> AddressValue {
        AddressValue::new(space, self)
    }
}

impl IntoAddress for &'_ u64 {
    fn into_address(self, space: &AddressSpace) -> Address {
        Address::new(space, *self)
    }

    fn into_address_value(self, space: &AddressSpace) -> AddressValue {
        AddressValue::new(space, *self)
    }
}

impl IntoAddress for BitVec {
    fn into_address(self, space: &AddressSpace) -> Address {
        Address::new(space, self.to_u64().expect("64-bit address limit"))
    }

    fn into_address_value(self, space: &AddressSpace) -> AddressValue {
        AddressValue::new(space, self.to_u64().expect("64-bit address limit"))
    }
}

impl IntoAddress for &'_ BitVec {
    fn into_address(self, space: &AddressSpace) -> Address {
        Address::new(space, self.to_u64().expect("64-bit address limit"))
    }

    fn into_address_value(self, space: &AddressSpace) -> AddressValue {
        AddressValue::new(space, self.to_u64().expect("64-bit address limit"))
    }
}

impl From<Address> for usize {
    fn from(t: Address) -> Self {
        t.0 as _
    }
}

impl From<&'_ Address> for usize {
    fn from(t: &'_ Address) -> Self {
        t.0 as _
    }
}

impl From<Address> for u64 {
    fn from(t: Address) -> Self {
        t.0 as _
    }
}

impl From<&'_ Address> for u64 {
    fn from(t: &'_ Address) -> Self {
        t.0 as _
    }
}

impl From<Address> for u32 {
    fn from(t: Address) -> Self {
        t.0 as _
    }
}

impl From<&'_ Address> for u32 {
    fn from(t: &'_ Address) -> Self {
        t.0 as _
    }
}

impl From<Address> for u16 {
    fn from(t: Address) -> Self {
        t.0 as _
    }
}

impl From<&'_ Address> for u16 {
    fn from(t: &'_ Address) -> Self {
        t.0 as _
    }
}

impl From<Address> for u8 {
    fn from(t: Address) -> Self {
        t.0 as _
    }
}

impl From<&'_ Address> for u8 {
    fn from(t: &'_ Address) -> Self {
        t.0 as _
    }
}

impl From<AddressValue> for usize {
    fn from(t: AddressValue) -> Self {
        t.offset as _
    }
}

impl From<&'_ AddressValue> for usize {
    fn from(t: &'_ AddressValue) -> Self {
        t.offset as _
    }
}

impl From<AddressValue> for u64 {
    fn from(t: AddressValue) -> Self {
        t.offset as _
    }
}

impl From<&'_ AddressValue> for u64 {
    fn from(t: &'_ AddressValue) -> Self {
        t.offset as _
    }
}

impl From<AddressValue> for u32 {
    fn from(t: AddressValue) -> Self {
        t.offset as _
    }
}

impl From<&'_ AddressValue> for u32 {
    fn from(t: &'_ AddressValue) -> Self {
        t.offset as _
    }
}

impl From<AddressValue> for u16 {
    fn from(t: AddressValue) -> Self {
        t.offset as _
    }
}

impl From<&'_ AddressValue> for u16 {
    fn from(t: &'_ AddressValue) -> Self {
        t.offset as _
    }
}

impl From<AddressValue> for u8 {
    fn from(t: AddressValue) -> Self {
        t.offset as _
    }
}

impl From<&'_ AddressValue> for u8 {
    fn from(t: &'_ AddressValue) -> Self {
        t.offset as _
    }
}

impl fmt::Display for Address {
    fn fmt(&self, f: &mut fmt::Formatter) -> Result<(), fmt::Error> {
        write!(f, "{:#x}", self.0)
    }
}

impl Add<Address> for Address {
    type Output = Self;

    fn add(self, rhs: Address) -> Self {
        Self(self.0.wrapping_add(rhs.0))
    }
}

impl Sub<Address> for Address {
    type Output = Self;

    fn sub(self, rhs: Address) -> Self {
        Self(self.0.wrapping_sub(rhs.0))
    }
}

impl Add<&'_ Address> for Address {
    type Output = Self;

    fn add(self, rhs: &Address) -> Self {
        Self(self.0.wrapping_add(rhs.0))
    }
}

impl Sub<&'_ Address> for Address {
    type Output = Self;

    fn sub(self, rhs: &Address) -> Self {
        Self(self.0.wrapping_sub(rhs.0))
    }
}

impl Add<usize> for Address {
    type Output = Self;

    fn add(self, rhs: usize) -> Self {
        Self(self.0.wrapping_add(rhs as u64))
    }
}

impl Sub<usize> for Address {
    type Output = Self;

    fn sub(self, rhs: usize) -> Self {
        Self(self.0.wrapping_sub(rhs as u64))
    }
}

impl Add<u64> for Address {
    type Output = Self;

    fn add(self, rhs: u64) -> Self {
        Self(self.0.wrapping_add(rhs))
    }
}

impl Sub<u64> for Address {
    type Output = Self;

    fn sub(self, rhs: u64) -> Self {
        Self(self.0.wrapping_sub(rhs))
    }
}

impl Add<u32> for Address {
    type Output = Self;

    fn add(self, rhs: u32) -> Self {
        Self(self.0.wrapping_add(rhs as u64))
    }
}

impl Sub<u32> for Address {
    type Output = Self;

    fn sub(self, rhs: u32) -> Self {
        Self(self.0.wrapping_sub(rhs as u64))
    }
}

impl AddAssign<Address> for Address {
    fn add_assign(&mut self, rhs: Address) {
        self.0 = self.0.wrapping_add(rhs.0)
    }
}

impl SubAssign<Address> for Address {
    fn sub_assign(&mut self, rhs: Address) {
        self.0 = self.0.wrapping_sub(rhs.0)
    }
}

impl AddAssign<&'_ Address> for Address {
    fn add_assign(&mut self, rhs: &'_ Address) {
        self.0 = self.0.wrapping_add(rhs.0)
    }
}

impl SubAssign<&'_ Address> for Address {
    fn sub_assign(&mut self, rhs: &'_ Address) {
        self.0 = self.0.wrapping_sub(rhs.0)
    }
}

impl AddAssign<usize> for Address {
    fn add_assign(&mut self, rhs: usize) {
        self.0 = self.0.wrapping_add(rhs as u64)
    }
}

impl SubAssign<usize> for Address {
    fn sub_assign(&mut self, rhs: usize) {
        self.0 = self.0.wrapping_sub(rhs as u64)
    }
}

impl AddAssign<u64> for Address {
    fn add_assign(&mut self, rhs: u64) {
        self.0 = self.0.wrapping_add(rhs)
    }
}

impl SubAssign<u64> for Address {
    fn sub_assign(&mut self, rhs: u64) {
        self.0 = self.0.wrapping_sub(rhs)
    }
}

impl AddAssign<u32> for Address {
    fn add_assign(&mut self, rhs: u32) {
        self.0 = self.0.wrapping_add(rhs as u64)
    }
}

impl SubAssign<u32> for Address {
    fn sub_assign(&mut self, rhs: u32) {
        self.0 = self.0.wrapping_sub(rhs as u64)
    }
}

impl fmt::Display for AddressValue {
    fn fmt(&self, f: &mut fmt::Formatter) -> Result<(), fmt::Error> {
        write!(f, "{:#x}", self.offset * self.word_size as u64)
    }
}

impl Add<AddressValue> for AddressValue {
    type Output = Self;

    fn add(self, rhs: AddressValue) -> Self {
        debug_assert_eq!(self.space, rhs.space);
        Self {
            offset: self.wrap_offset(self.offset.wrapping_add(rhs.offset)),
            ..self
        }
    }
}

impl Sub<AddressValue> for AddressValue {
    type Output = Self;

    fn sub(self, rhs: AddressValue) -> Self {
        debug_assert_eq!(self.space, rhs.space);
        Self {
            offset: self.wrap_offset(self.offset.wrapping_sub(rhs.offset)),
            ..self
        }
    }
}

impl Add<&'_ AddressValue> for AddressValue {
    type Output = Self;

    fn add(self, rhs: &AddressValue) -> Self {
        debug_assert_eq!(self.space, rhs.space);
        Self {
            offset: self.wrap_offset(self.offset.wrapping_add(rhs.offset)),
            ..self
        }
    }
}

impl Sub<&'_ AddressValue> for AddressValue {
    type Output = Self;

    fn sub(self, rhs: &AddressValue) -> Self {
        debug_assert_eq!(self.space, rhs.space);
        Self {
            offset: self.wrap_offset(self.offset.wrapping_sub(rhs.offset)),
            ..self
        }
    }
}

impl Add<Address> for AddressValue {
    type Output = Self;

    fn add(self, rhs: Address) -> Self {
        Self {
            offset: self.wrap_offset(self.offset.wrapping_add(rhs.0)),
            ..self
        }
    }
}

impl Sub<Address> for AddressValue {
    type Output = Self;

    fn sub(self, rhs: Address) -> Self {
        Self {
            offset: self.wrap_offset(self.offset.wrapping_sub(rhs.0)),
            ..self
        }
    }
}

impl Add<&'_ Address> for AddressValue {
    type Output = Self;

    fn add(self, rhs: &Address) -> Self {
        Self {
            offset: self.wrap_offset(self.offset.wrapping_add(rhs.0)),
            ..self
        }
    }
}

impl Sub<&'_ Address> for AddressValue {
    type Output = Self;

    fn sub(self, rhs: &Address) -> Self {
        Self {
            offset: self.wrap_offset(self.offset.wrapping_sub(rhs.0)),
            ..self
        }
    }
}

impl Add<usize> for AddressValue {
    type Output = Self;

    fn add(self, rhs: usize) -> Self {
        Self {
            offset: self.wrap_offset(self.offset.wrapping_add(rhs as u64)),
            ..self
        }
    }
}

impl Sub<usize> for AddressValue {
    type Output = Self;

    fn sub(self, rhs: usize) -> Self {
        Self {
            offset: self.wrap_offset(self.offset.wrapping_sub(rhs as u64)),
            ..self
        }
    }
}

impl Add<u64> for AddressValue {
    type Output = Self;

    fn add(self, rhs: u64) -> Self {
        Self {
            offset: self.wrap_offset(self.offset.wrapping_add(rhs)),
            ..self
        }
    }
}

impl Sub<u64> for AddressValue {
    type Output = Self;

    fn sub(self, rhs: u64) -> Self {
        Self {
            offset: self.wrap_offset(self.offset.wrapping_sub(rhs)),
            ..self
        }
    }
}

impl AddressValue {
    pub fn new<S: Borrow<AddressSpace>>(space: S, offset: u64) -> Self {
        let space = space.borrow();
        let offset = space.wrap_offset(offset);
        Self {
            space: space.id(),
            highest: space.highest_offset(),
            word_size: space.word_size() as u32,
            offset,
        }
    }

    pub fn space(&self) -> AddressSpaceId {
        self.space
    }

    pub fn offset(&self) -> u64 {
        self.offset
    }

    pub fn difference(&self, other: &AddressValue) -> AddressValue {
        // reinterpret other as if it were in `self's` space
        Self {
            offset: self.offset.wrapping_sub(self.wrap_offset(other.offset())),
            space: self.space,
            word_size: self.word_size,
            highest: self.highest,
        }
    }

    pub fn wrap<V: Into<u64>>(&self, offset: V) -> AddressValue {
        Self {
            offset: self.wrap_offset(offset.into()),
            space: self.space,
            word_size: self.word_size,
            highest: self.highest,
        }
    }

    pub fn wrap_offset(&self, offset: u64) -> u64 {
        if offset <= self.highest {
            offset
        } else {
            let m = (self.highest + 1) as i64;
            let r = (offset as i64) % m;
            (if r < 0 { r + m } else { r }) as u64
        }
    }

    pub fn highest_offset(&self) -> u64 {
        self.highest
    }

    pub fn is_constant(&self) -> bool {
        //self.space.kind() == SpaceKind::Constant
        self.space.index() == 0
    }

    /*
    pub fn is_contiguous(&self, size: usize, other: &Self, other_size: usize) -> bool {
        if self.space != other.space {
            false
        } else if self.is_big_endian() {
            self.space
                .wrap_offset(self.offset.wrapping_add(size as u64))
                == other.offset
        } else {
            self.space
                .wrap_offset(other.offset.wrapping_add(other_size as u64))
                == self.offset
        }
    }
    */

    pub fn contained_by(&self, size: usize, other: &Self, other_size: usize) -> bool {
        self.space == other.space
            && other.offset <= self.offset
            && other.offset.wrapping_add((other_size - 1) as u64)
                >= self.offset.wrapping_add((size - 1) as u64)
    }

    /*
    pub fn justified_contain(
        &self,
        size: usize,
        other: &Self,
        other_size: usize,
        force_left: bool,
    ) -> Option<u64> {
        if self.space != other.space || other.offset < self.offset {
            None
        } else {
            let off1 = self.offset.wrapping_add((size - 1) as u64);
            let off2 = other.offset.wrapping_add((other_size - 1) as u64);
            if off2 > off1 {
                None
            } else if self.is_big_endian() && !force_left {
                Some(off1 - off2)
            } else {
                Some(other.offset - self.offset)
            }
        }
    }

    pub fn overlap(&self, skip: usize, other: &Self, other_size: usize) -> Option<u64> {
        if self.space != other.space || self.is_constant() {
            None
        } else {
            let dist = self.space.wrap_offset(
                self.offset
                    .wrapping_add(skip as u64)
                    .wrapping_sub(other.offset),
            );
            if dist >= other_size as u64 {
                None
            } else {
                Some(dist)
            }
        }
    }
    */
}<|MERGE_RESOLUTION|>--- conflicted
+++ resolved
@@ -60,15 +60,12 @@
     }
 }
 
-<<<<<<< HEAD
-=======
 impl From<&Address> for Address {
     fn from(v: &Address) -> Self {
         Self(v.0)
     }
 }
 
->>>>>>> 17fd9566
 impl From<u64> for Address {
     fn from(v: u64) -> Self {
         Self(v)

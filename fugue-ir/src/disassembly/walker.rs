use std::cell::RefCell;
use std::fmt;
use std::mem::size_of;
use std::ops::Range;

use bumpalo::vec as bvec;

use crate::address::AddressValue;
use crate::disassembly::context::ContextDatabase;
use crate::disassembly::pattern::PatternExpression;
use crate::disassembly::symbol::{Constructor, FixedHandle, Operands, Symbol, SymbolTable, Tokens};
use crate::disassembly::{Error, IRBuilderArena};
use crate::space_manager::SpaceManager;

<<<<<<< HEAD
pub use bumpalo::collections::String as BString;
pub use bumpalo::collections::Vec as BVec;

=======
use std::cell::RefCell;
use std::fmt;
use std::mem::size_of;
use std::ops::Range;

pub use bumpalo::collections::String as BString;
pub use bumpalo::collections::Vec as BVec;

use bumpalo::vec as bvec;

use unsafe_unwrap::UnsafeUnwrap;

const MAX_PARSE_DEPTH: usize = 64 + 1;

>>>>>>> a6b01381
pub struct InstructionFormatter<'b, 'c, 'z> {
    walker: RefCell<ParserWalker<'b, 'c, 'z>>,
    symbols: &'b SymbolTable,
    ctor: &'b Constructor,
}

pub struct MnemonicFormatter<'a, 'b, 'c, 'z> {
    inner: &'a InstructionFormatter<'b, 'c, 'z>,
}

pub struct OperandFormatter<'a, 'b, 'c, 'z> {
    inner: &'a InstructionFormatter<'b, 'c, 'z>,
}

impl<'b, 'c, 'z> InstructionFormatter<'b, 'c, 'z> {
    pub fn new(
        walker: ParserWalker<'b, 'c, 'z>,
        symbols: &'b SymbolTable,
        ctor: &'b Constructor,
    ) -> Self {
        Self {
            walker: RefCell::new(walker),
            symbols,
            ctor,
        }
    }

    pub fn mnemonic<'a>(&'a self) -> MnemonicFormatter<'a, 'b, 'c, 'z> {
        MnemonicFormatter { inner: self }
    }

    pub fn mnemonic_str<'az>(&self, irb: &'az IRBuilderArena) -> BString<'az> {
        bumpalo::format!(in irb.inner(), "{}", self.mnemonic())
    }

    pub fn operands<'a>(&'a self) -> OperandFormatter<'a, 'b, 'c, 'z> {
        OperandFormatter { inner: self }
    }

    pub fn operands_str<'az>(&self, irb: &'az IRBuilderArena) -> BString<'az> {
        bumpalo::format!(in irb.inner(), "{}", self.operands())
    }

    pub fn operand_data<'az>(&self, irb: &'az IRBuilderArena) -> Operands<'b, 'az> {
        self.ctor
            .operands(irb, &mut self.walker.borrow_mut(), self.symbols)
    }

    pub fn tokens<'az>(&self, irb: &'az IRBuilderArena) -> (Tokens<'b, 'az>, Tokens<'b, 'az>) {
        let mut mnemonic_tokens = Tokens::new(irb);
        self.ctor.mnemonic_tokens(
            &mut mnemonic_tokens,
            &mut self.walker.borrow_mut(),
            self.symbols,
        );

        let mut body_tokens = Tokens::new(irb);
        self.ctor.body_tokens(
            &mut body_tokens,
            &mut self.walker.borrow_mut(),
            self.symbols,
        );

        (mnemonic_tokens, body_tokens)
    }
}

impl<'b, 'c, 'z> fmt::Display for InstructionFormatter<'b, 'c, 'z> {
    fn fmt(&self, f: &mut fmt::Formatter) -> Result<(), fmt::Error> {
        self.ctor
            .format_mnemonic(f, &mut self.walker.borrow_mut(), self.symbols)?;
        write!(f, " ")?;
        self.ctor
            .format_body(f, &mut self.walker.borrow_mut(), self.symbols)?;
        Ok(())
    }
}

impl<'a, 'b, 'c, 'z> fmt::Display for MnemonicFormatter<'a, 'b, 'c, 'z> {
    fn fmt(&self, f: &mut fmt::Formatter) -> Result<(), fmt::Error> {
        self.inner.ctor.format_mnemonic(
            f,
            &mut self.inner.walker.borrow_mut(),
            self.inner.symbols,
        )?;
        Ok(())
    }
}

impl<'a, 'b, 'c, 'z> fmt::Display for OperandFormatter<'a, 'b, 'c, 'z> {
    fn fmt(&self, f: &mut fmt::Formatter) -> Result<(), fmt::Error> {
        self.inner
            .ctor
            .format_body(f, &mut self.inner.walker.borrow_mut(), self.inner.symbols)?;
        Ok(())
    }
}

#[derive(Clone)]
pub struct ConstructState<'b> {
    parent: Option<usize>,
    constructor: Option<&'b Constructor>,
    handle: Option<FixedHandle<'b>>,
    resolve: [Option<usize>; 64],
    length: usize,
    offset: usize,
}

impl<'b> ConstructState<'b> {
    pub fn set_parent(&mut self, parent: usize) {
        self.parent = Some(parent);
    }
}

impl<'b> Default for ConstructState<'b> {
    fn default() -> Self {
        Self {
            parent: None,
            constructor: None,
            handle: None,
            resolve: [None; 64],
            length: 0,
            offset: 0,
        }
    }
}

#[derive(Clone)]
pub struct ContextSet<'b> {
    triple: &'b Symbol,
    number: usize,
    mask: u32,
    value: u32,
    point: usize,
    flow: bool,
}

#[derive(Debug, Copy, Clone, PartialEq, Eq, Hash)]
pub enum ParserState {
    Uninitialised,
    Disassembly,
    PCode,
}

#[derive(Clone)]
pub struct ParserContext<'b, 'z> {
    parse_state: ParserState,
    context: BVec<'z, u32>,
    context_commit: BVec<'z, ContextSet<'b>>,

    backing: [u8; 16],

    address: AddressValue,
    next_address: Option<AddressValue>,

    delay_slot: usize,

    alloc: usize,
    state: BVec<'z, ConstructState<'b>>,
}

impl<'b, 'z> ParserContext<'b, 'z> {
    pub fn empty(arena: &'z IRBuilderArena, space_manager: &'b SpaceManager) -> Self {
        Self {
            parse_state: ParserState::Uninitialised,
            context: BVec::with_capacity_in(2, arena.inner()),
            context_commit: BVec::with_capacity_in(2, arena.inner()),
            backing: [0; 16],
            address: AddressValue::new(space_manager.default_space(), 0),
            next_address: None,
            delay_slot: 0,
            alloc: 1,
            state: bvec![in arena.inner(); ConstructState::default(); 75],
        }
    }

    pub fn new(
        arena: &'z IRBuilderArena,
        context_db: &ContextDatabase,
        address: AddressValue,
        buffer: &[u8],
    ) -> Self {
        let mut backing = [0u8; 16];
        let length = buffer.len().min(backing.len());

        backing[..length].copy_from_slice(&buffer[..length]);

        let context = context_db.get_context(&address);

        Self {
            parse_state: ParserState::Uninitialised,
            context: BVec::from_iter_in(context.iter().map(|v| *v), arena.inner()),
            backing,
            context_commit: BVec::with_capacity_in(2, arena.inner()),
            address,
            next_address: None,
            delay_slot: 0,
            alloc: 1,
            state: bvec![in arena.inner(); ConstructState::default(); 75], // state * param
        }
    }

    pub fn reinitialise(
        &mut self,
        _arena: &'z IRBuilderArena,
        context_db: &ContextDatabase,
        address: AddressValue,
        buffer: &[u8],
    ) {
        let mut backing = [0u8; 16];
        let length = buffer.len().min(backing.len());

        backing[..length].copy_from_slice(&buffer[..length]);

        self.parse_state = ParserState::Uninitialised;
        self.backing = backing;
        self.context.clear();
        self.context
            .extend_from_slice(&context_db.get_context(&address));
        self.context_commit.clear();
        self.address = address;
        self.next_address = None;
        self.delay_slot = 0;
        self.alloc = 1;

        //self.state.truncate(1);
        self.state[0] = Default::default();
    }

    pub fn allocate_operand(&mut self, parent: Option<usize>) -> usize {
        let id = self.alloc;

        if self.state.len() <= id {
            self.state
                .resize((1 + self.state.len()) * 2, Default::default());
        }

        let op = unsafe { self.state.get_unchecked_mut(id) };

        op.parent = parent;
        op.constructor = None;
        op.handle = None;
        *unsafe { op.resolve.get_unchecked_mut(0) } = None;
        op.offset = 0;
        op.length = 0;

        self.alloc += 1;

        id
    }

    pub(crate) fn set_constructor(&mut self, point: usize, constructor: &'b Constructor) {
        unsafe { self.state.get_unchecked_mut(point) }.constructor = Some(constructor);
    }

    pub(crate) fn set_offset(&mut self, point: usize, offset: usize) {
        unsafe { self.state.get_unchecked_mut(point) }.offset = offset;
    }

    pub(crate) fn point(&self, point: usize) -> &ConstructState<'b> {
        unsafe { self.state.get_unchecked(point) }
    }

    pub(crate) fn point_mut(&mut self, point: usize) -> &mut ConstructState<'b> {
        unsafe { self.state.get_unchecked_mut(point) }
    }

    pub(crate) fn set_handle(&mut self, point: usize, handle: FixedHandle<'b>) {
        unsafe { self.state.get_unchecked_mut(point) }.handle = Some(handle);
    }

    pub fn handle(&self, point: usize) -> Option<&FixedHandle<'b>> {
        self.state[point].handle.as_ref()
    }

    pub fn unchecked_handle(&self, point: usize) -> &FixedHandle<'b> {
        unsafe {
            if let Some(ref handle) = self.state.get_unchecked(point).handle {
                handle
            } else {
                unreachable!()
            }
        }
    }

    pub fn handle_mut(&mut self, point: usize) -> Option<&mut FixedHandle<'b>> {
        self.state[point].handle.as_mut()
    }

    pub fn base_state(&self) -> &ConstructState {
        &self.state[0]
    }

    pub fn base_state_mut(&mut self) -> &mut ConstructState<'b> {
        &mut self.state[0]
    }

    pub fn instruction_bytes(
        &self,
        start: usize,
        size: usize,
        offset: usize,
    ) -> Result<u32, Error> {
        let offset = offset + start;

        if offset >= self.backing.len() {
            return Err(Error::InstructionResolution);
        }

        //debug_assert!(offset < self.backing.len());
        //debug_assert!(offset + size <= self.backing.len());

        let size = (self.backing.len() - offset).min(size);
        let buf = &self.backing[offset..];

        let mut result = 0u32;

        for b in buf.iter().take(size) {
            result = result << 8;
            result |= *b as u32;
        }

        Ok(result)
    }

    pub fn instruction_bits(&self, start: usize, size: usize, offset: usize) -> Result<u32, Error> {
        let offset = offset + (start / 8);
        let start = start % 8;
        let bytes_size = (start + size - 1) / 8 + 1;

        //debug_assert!(offset < self.backing.len());
        //debug_assert!(offset + bytes_size <= self.backing.len());

        if offset >= self.backing.len() {
            return Err(Error::InstructionResolution);
        }

        let bytes_size = (self.backing.len() - offset).min(bytes_size);

        let buf = &self.backing[offset..];
        let mut result = 0u32;

        for b in buf.iter().take(bytes_size) {
            result = result << 8;
            result |= *b as u32;
        }

        result = result
            .checked_shl(8 * (size_of::<u32>() - bytes_size) as u32 + start as u32)
            .unwrap_or(0);
        result = result
            .checked_shr(8 * size_of::<u32>() as u32 - size as u32)
            .unwrap_or(0);

        Ok(result)
    }

    pub fn context_bytes(&self, start: usize, size: usize) -> u32 {
        let start_off = start / size_of::<u32>();
        let bytes_off = start % size_of::<u32>();

        let unused = size_of::<u32>() - size;
        let mut result = self.context[start_off];

        result = result << (bytes_off as u32 * 8); //.checked_shl(bytes_off as u32 * 8).unwrap_or(0);
        result = result >> (unused as u32 * 8); //.checked_shr(unused as u32 * 8).unwrap_or(0);

        let remaining = (bytes_off + size).checked_sub(size_of::<u32>());

        if remaining.is_some() && remaining.unwrap() > 0 && start_off + 1 < self.context.len() {
            let mut nresult = self.context[start_off + 1];
            let unused = size_of::<u32>() - remaining.unwrap();
            nresult = nresult >> (unused as u32 * 8); //.checked_shr(unused as u32 * 8).unwrap_or(0);
            result |= nresult;
        }

        result
    }

    pub fn context_bits(&self, start: usize, size: usize) -> u32 {
        let start_off = start / (8 * size_of::<u32>());
        let bits_off = start % (8 * size_of::<u32>());

        let unused = 8 * size_of::<u32>() - size;
        let mut result = self.context[start_off];

        result = result.checked_shl(bits_off as u32).unwrap_or(0);
        result = result.checked_shr(unused as u32).unwrap_or(0);

        let remaining = (bits_off + size).checked_sub(8 * size_of::<u32>());

        if remaining.is_some() && remaining.unwrap() > 0 && start_off + 1 < self.context.len() {
            let mut nresult = self.context[start_off + 1];
            let unused = 8 * size_of::<u32>() - remaining.unwrap();
            nresult = nresult.checked_shr(unused as u32).unwrap_or(0);
            result |= nresult;
        }

        result
    }

    pub fn set_context_word(&mut self, num: usize, value: u32, mask: u32) {
        self.context[num] = (self.context[num] & !mask) | (mask & value);
    }

    pub fn add_commit(
        &mut self,
        symbol: &'b Symbol,
        num: usize,
        mask: u32,
        point: usize,
        flow: bool,
    ) {
        let set = ContextSet {
            triple: symbol,
            number: num,
            mask,
            value: self.context[num] & mask,
            point,
            flow,
        };
        self.context_commit.push(set);
    }

    pub fn apply_commits<'a, 'c>(
        &'c mut self,
        db: &mut ContextDatabase,
        manager: &'b SpaceManager,
        symbols: &'b SymbolTable,
    ) -> Result<(), Error> {
        if self.context_commit.is_empty() {
            return Ok(());
        }

        let curr_address = self.address.clone();
        let commits = self.context_commit.clone();
        let mut nwalker = ParserWalker::<'b, 'c, 'z>::new(self);

        for commit in commits {
            let symbol = commit.triple;
            let mut address = if let Symbol::Operand { handle_index, .. } = symbol {
                let handle = nwalker.unchecked_handle_ref_via(commit.point, *handle_index); //?
                                                                                            //.ok_or_else(|| Error::InvalidHandle)?;
                AddressValue::new(handle.space, handle.offset_offset)
            } else {
                let handle = symbol.fixed_handle(&mut nwalker, manager, symbols)?;
                AddressValue::new(handle.space, handle.offset_offset)
            };

            if address.is_constant() {
                let space = manager.unchecked_space_by_id(address.space());
                let noffset = address.offset() * space.word_size() as u64;
                address = AddressValue::new(space, noffset);
            }

            if commit.flow {
                db.set_context_change_point(
                    curr_address,
                    address,
                    commit.number,
                    commit.mask,
                    commit.value,
                );
            } else {
                let naddress = address.clone() + 1usize;
                if naddress.offset() < address.offset() {
                    db.set_context_change_point(
                        curr_address,
                        address,
                        commit.number,
                        commit.mask,
                        commit.value,
                    );
                } else {
                    db.set_context_region(
                        address,
                        Some(naddress),
                        commit.number,
                        commit.mask,
                        commit.value,
                    );
                }
            }
        }

        Ok(())
    }

    pub fn constructor(&self, point: usize) -> Option<&'b Constructor> {
        self.state[point].constructor
    }

    pub fn unchecked_constructor(&self, point: usize) -> &'b Constructor {
        unsafe { self.state.get_unchecked(point).constructor.unwrap_unchecked() }
    }

    pub fn set_next_address(&mut self, address: AddressValue) {
        self.next_address = Some(address);
    }

    pub fn set_state(&mut self, state: ParserState) {
        self.parse_state = state;
    }
}

pub struct ParserWalker<'b, 'c, 'z> {
    ctx: &'c mut ParserContext<'b, 'z>,

    point: Option<usize>,
    depth: isize,
    breadcrumb: [usize; MAX_PARSE_DEPTH],
}

impl<'b, 'c, 'z> ParserWalker<'b, 'c, 'z> {
    pub fn new(ctx: &'c mut ParserContext<'b, 'z>) -> Self {
        Self {
            ctx,
            point: Some(0),
            depth: 0,
            breadcrumb: [0; MAX_PARSE_DEPTH],
        }
    }

    pub fn context_mut(&mut self) -> &mut ParserContext<'b, 'z> {
        self.ctx
    }

    pub fn base_state(&mut self) {
        self.point = Some(0);
        self.depth = 0;
        self.breadcrumb[0] = 0;
    }

    pub fn is_state(&self) -> bool {
        self.point.is_some()
    }

    pub fn address(&self) -> AddressValue {
        self.ctx.address.clone()
    }

    pub fn unchecked_next_address(&self) -> &AddressValue {
        if let Some(ref address) = self.ctx.next_address {
            address
        } else {
            unreachable!()
        }
    }

    pub fn next_address(&self) -> Option<AddressValue> {
        self.ctx.next_address.clone()
    }

    pub fn length(&self) -> usize {
        self.ctx.point(0).length
    }

    pub fn set_parent_handle(&mut self, handle: FixedHandle<'b>) {
        self.ctx
            .set_handle(unsafe { self.point.unwrap_unchecked() }, handle);
    }

    pub fn parent_handle_mut(&mut self) -> Option<&mut FixedHandle<'b>> {
        self.ctx.handle_mut(unsafe { self.point.unwrap_unchecked() })
    }

    pub fn handle(&self, index: usize) -> Result<Option<FixedHandle<'b>>, Error> {
        let ph = self
            .point()
            .ok_or_else(|| Error::InconsistentState)?
            .resolve[index]
            .ok_or_else(|| Error::InconsistentState)?;
        Ok(self.ctx.handle(ph).map(|v| v.clone()))
    }

    pub fn handle_ref(&self, index: usize) -> Option<&FixedHandle<'b>> {
        self.point()
            .and_then(|ctor| ctor.resolve.get(index))
            .and_then(|v| *v)
            .and_then(|hidx| self.ctx.handle(hidx))
    }

    pub fn handle_ref_via(&self, point: usize, index: usize) -> Option<&FixedHandle<'b>> {
        self.ctx
            .point(point)
            .resolve
            .get(index)
            .and_then(|v| *v)
            .and_then(|hidx| self.ctx.handle(hidx))
    }

    pub fn unchecked_handle(&self, index: usize) -> FixedHandle<'b> {
        self.unchecked_handle_ref(index).clone()
    }

    pub fn unchecked_handle_ref(&self, index: usize) -> &FixedHandle<'b> {
        let ph = unsafe {
            self.unchecked_point()
                .resolve
                .get_unchecked(index)
                .unwrap_unchecked()
        };
        self.ctx.unchecked_handle(ph)
    }

    pub fn unchecked_handle_ref_via(&self, point: usize, index: usize) -> &FixedHandle<'b> {
        let ph = unsafe {
            self.ctx
                .point(point)
                .resolve
                .get_unchecked(index)
                .unwrap_unchecked()
        };
        self.ctx.unchecked_handle(ph)
    }

    pub fn set_next_address(&mut self, address: AddressValue) {
        self.ctx.set_next_address(address);
    }

    pub fn set_state(&mut self, state: ParserState) {
        self.ctx.set_state(state);
    }

    pub fn set_current_length(&mut self, length: usize) {
        self.ctx
            .point_mut(unsafe { self.point.unwrap_unchecked() })
            .length = length;
    }

    pub fn set_delay_slot(&mut self, delay: usize) {
        self.ctx.delay_slot = delay;
    }

    pub fn delay_slot(&self) -> usize {
        self.ctx.delay_slot
    }

    /*
    pub fn calculate_length(&mut self, length: usize, nops: usize) -> Result<(), Error> {
        if let Some(index) = self.point {
            let poff = self.ctx.point(index).offset;
            let length = length + poff;
            let length = (0..nops).try_fold(length, |length, id| {
                let subpt = self.ctx.point(
                    self.ctx.point(index).resolve[id]
                        .ok_or_else(|| Error::InconsistentState)?
                );
                let sub_length = subpt.length + subpt.offset;
                Ok(length.max(sub_length))
            })?;
            self.ctx.point_mut(index).length = length - poff;
        }
        Ok(())
    }
    */

    pub fn calculate_length(&mut self, length: usize, nops: usize) {
        let index = unsafe { self.point.unwrap_unchecked() };
        let poff = self.ctx.point(index).offset;

        let length = length + poff;
        let length = (0..nops).fold(length, |length, id| {
            let subpt = self.ctx.point(unsafe {
                self.ctx
                    .state
                    .get_unchecked(index)
                    .resolve
                    .get_unchecked(id)
                    .unwrap_unchecked()
            });
            let sub_length = subpt.length + subpt.offset;
            length.max(sub_length)
        });

        self.ctx.point_mut(index).length = length - poff;
    }

    pub fn operand(&self) -> usize {
        *unsafe { self.breadcrumb.get_unchecked(self.depth as usize) }
    }

    pub fn allocate_operand(&mut self, id: usize) -> Result<(), Error> {
        let op = self.ctx.allocate_operand(self.point);

        self.ctx
            .point_mut(self.point.ok_or_else(|| Error::InconsistentState)?)
            .resolve[id] = Some(op);

        self.breadcrumb[self.depth as usize] += 1;
        self.depth += 1;

        self.point = Some(op);
        self.breadcrumb[self.depth as usize] = 0;

        Ok(())
    }

    pub(crate) fn unchecked_allocate_operand(&mut self, id: usize) {
        let op = self.ctx.allocate_operand(self.point);

        *unsafe {
            self.ctx
                .point_mut(self.point.unwrap_unchecked())
                .resolve
                .get_unchecked_mut(id)
        } = Some(op);

        *unsafe { self.breadcrumb.get_unchecked_mut(self.depth as usize) } += 1;
        self.depth += 1;

        self.point = Some(op);
        *unsafe { self.breadcrumb.get_unchecked_mut(self.depth as usize) } = 0;
    }

    pub fn push_operand(&mut self, id: usize) -> Result<(), Error> {
        self.breadcrumb[self.depth as usize] = id + 1;
        self.depth += 1;
        self.point = self
            .ctx
            .point(self.point.ok_or_else(|| Error::InconsistentState)?)
            .resolve[id];
        self.breadcrumb[self.depth as usize] = 0;
        Ok(())
    }

    pub(crate) fn unchecked_push_operand(&mut self, id: usize) {
        *unsafe { self.breadcrumb.get_unchecked_mut(self.depth as usize) } = id + 1;
        self.depth += 1;
        self.point = unsafe {
            *self
                .ctx
                .point(self.point.unwrap_unchecked())
                .resolve
                .get_unchecked(id)
        };
        *unsafe { self.breadcrumb.get_unchecked_mut(self.depth as usize) } = 0;
    }

    pub fn pop_operand(&mut self) -> Result<(), Error> {
        self.point = self
            .ctx
            .point(self.point.ok_or_else(|| Error::InconsistentState)?)
            .parent;
        self.depth -= 1;
        Ok(())
    }

    pub(crate) fn unchecked_pop_operand(&mut self) {
        self.point = unsafe { self.ctx.point(self.point.unwrap_unchecked()) }.parent;
        self.depth -= 1;
    }

    pub fn offset(&self, offset: Option<usize>) -> usize {
        match offset {
            None => self.unchecked_point().offset, //.ok_or_else(|| Error::InconsistentState)?.offset,
            Some(index) => {
                let op_index = unsafe {
                    self.unchecked_point()
                        .resolve
                        .get_unchecked(index)
                        .unwrap_unchecked()
                };
                //.ok_or_else(|| Error::InconsistentState)?;
                let op = self.ctx.point(op_index);
                op.offset + op.length
            }
        }
    }

    #[inline]
    pub fn resolve_with_aux<'d, T, F>(
        &'d mut self,
        pat: &'b PatternExpression,
        ctor: &'b Constructor,
        index: usize,
        symbols: &'b SymbolTable,
        mut f: F,
    ) -> Result<T, Error>
    where
        F: FnMut(
            &'b PatternExpression,
            &mut ParserWalker<'b, 'd, 'z>,
            &'b SymbolTable,
        ) -> Result<T, Error>,
    {
        let mut cur_depth = self.depth;
        let mut point = self.unchecked_point();

        while point.constructor.map(|ct| ct != ctor).unwrap_or(false) {
            if cur_depth == 0 {
                let mut nwalker = ParserWalker::<'b, 'd, 'z>::new(self.context_mut());
                let mut state = ConstructState::default();

                state.constructor = Some(ctor);
                nwalker.point = Some(nwalker.ctx.state.len());
                nwalker.ctx.state.push(state);

                let value = f(pat, &mut nwalker, symbols)?;

                nwalker.ctx.state.pop(); // remove temp. state

                return Ok(value);
            }
            cur_depth -= 1;
            point = self.ctx.point(unsafe { point.parent.unwrap_unchecked() });
        }

        let sym = symbols.unchecked_symbol(ctor.operand(index)); //.ok_or_else(|| Error::InvalidSymbol)?;
        let offset = if sym.offset_base().is_none() {
            // relative
            point.offset + sym.relative_offset()
        } else {
            self.ctx
                .point(unsafe { point.resolve.get_unchecked(index).unwrap_unchecked() })
                .offset //[index].ok_or_else(|| Error::InconsistentState)?).offset
        };

        let mut state = ConstructState::default();
        state.offset = offset;
        state.constructor = Some(ctor);
        state.length = point.length;

        let mut nwalker = ParserWalker::<'b, 'd, 'z>::new(self.context_mut());

        nwalker.point = Some(nwalker.ctx.state.len());
        nwalker.ctx.state.push(state);

        let value = f(pat, &mut nwalker, symbols)?;

        nwalker.ctx.state.pop(); // remove temp. state

        Ok(value)
    }

    pub fn resolve_with<'d>(
        &'d mut self,
        pat: &'b PatternExpression,
        ctor: &'b Constructor,
        index: usize,
        symbols: &'b SymbolTable,
    ) -> Result<i64, Error> {
        self.resolve_with_aux(pat, ctor, index, symbols, |p, w, s| p.value(w, s))
    }

    pub fn resolve_with_bits<'d>(
        &'d mut self,
        pat: &'b PatternExpression,
        ctor: &'b Constructor,
        index: usize,
        symbols: &'b SymbolTable,
    ) -> Result<(i64, Option<Range<u32>>), Error> {
        self.resolve_with_aux(pat, ctor, index, symbols, |p, w, s| p.value_with(w, s))
    }

    pub fn add_commit(&mut self, symbol: &'b Symbol, num: usize, mask: u32, flow: bool) {
        let point = unsafe { self.point.unwrap_unchecked() };
        self.ctx.add_commit(symbol, num, mask, point, flow)
    }

    pub fn apply_commits(
        &mut self,
        db: &mut ContextDatabase,
        manager: &'b SpaceManager,
        symbols: &'b SymbolTable,
    ) -> Result<(), Error> {
        self.ctx.apply_commits(db, manager, symbols)
    }

    pub fn set_context_word(&mut self, num: usize, value: u32, mask: u32) {
        self.ctx.set_context_word(num, value, mask)
    }

    pub fn set_constructor(&mut self, constructor: &'b Constructor) {
        self.ctx
            .set_constructor(unsafe { self.point.unwrap_unchecked() }, constructor)
    }

    pub fn constructor(&self) -> Result<Option<&'b Constructor>, Error> {
        if self.point.is_none() {
            Ok(None)
        } else {
            Ok(self
                .ctx
                .constructor(self.point.ok_or_else(|| Error::InconsistentState)?))
        }
    }

    pub fn unchecked_constructor(&self) -> &'b Constructor {
        self.ctx
            .unchecked_constructor(unsafe { self.point.unwrap_unchecked() })
    }

    pub fn point(&self) -> Option<&ConstructState<'b>> {
        self.point.map(|index| self.ctx.point(index))
    }

    pub fn unchecked_point(&self) -> &ConstructState<'b> {
        unsafe { self.ctx.point(self.point.unwrap_unchecked()) }
    }

    pub fn set_offset(&mut self, offset: usize) -> Result<(), Error> {
        self.ctx
            .set_offset(self.point.ok_or_else(|| Error::InconsistentState)?, offset);
        Ok(())
    }

    pub fn context_bytes(&self, offset: usize, size: usize) -> u32 {
        self.ctx.context_bytes(offset, size)
    }

    pub fn context_bits(&self, offset: usize, size: usize) -> u32 {
        self.ctx.context_bits(offset, size)
    }

    pub fn instruction_bytes(&self, offset: usize, size: usize) -> Result<u32, Error> {
        let point = self
            .ctx
            .point(self.point.ok_or_else(|| Error::InconsistentState)?);
        Ok(self.ctx.instruction_bytes(offset, size, point.offset)?)
    }

    pub fn unchecked_instruction_bytes(&self, offset: usize, size: usize) -> u32 {
        let point = self.ctx.point(unsafe { self.point.unwrap_unchecked() });
        self.ctx
            .instruction_bytes(offset, size, point.offset)
            .unwrap()
    }

    pub fn instruction_bits(&self, offset: usize, size: usize) -> Result<u32, Error> {
        let point = self
            .ctx
            .point(self.point.ok_or_else(|| Error::InconsistentState)?);
        Ok(self.ctx.instruction_bits(offset, size, point.offset)?)
    }

    pub fn unchecked_instruction_bits(&self, offset: usize, size: usize) -> u32 {
        let point = self.ctx.point(unsafe { self.point.unwrap_unchecked() });
        self.ctx
            .instruction_bits(offset, size, point.offset)
            .unwrap()
    }
}<|MERGE_RESOLUTION|>--- conflicted
+++ resolved
@@ -12,26 +12,11 @@
 use crate::disassembly::{Error, IRBuilderArena};
 use crate::space_manager::SpaceManager;
 
-<<<<<<< HEAD
 pub use bumpalo::collections::String as BString;
 pub use bumpalo::collections::Vec as BVec;
 
-=======
-use std::cell::RefCell;
-use std::fmt;
-use std::mem::size_of;
-use std::ops::Range;
-
-pub use bumpalo::collections::String as BString;
-pub use bumpalo::collections::Vec as BVec;
-
-use bumpalo::vec as bvec;
-
-use unsafe_unwrap::UnsafeUnwrap;
-
 const MAX_PARSE_DEPTH: usize = 64 + 1;
 
->>>>>>> a6b01381
 pub struct InstructionFormatter<'b, 'c, 'z> {
     walker: RefCell<ParserWalker<'b, 'c, 'z>>,
     symbols: &'b SymbolTable,

--- conflicted
+++ resolved
@@ -1,16 +1,11 @@
 [package]
 name = "fugue-bv"
-<<<<<<< HEAD
 version = "0.3.0"
-=======
-version = "0.2.35"
->>>>>>> a6b01381
 authors = ["Sam Thomas <st@xv.ax>"]
 edition = "2021"
 license = "MIT"
 description = "A binary analysis framework written in Rust"
 homepage = "https://fugue.re"
-<<<<<<< HEAD
 
 [dependencies]
 fugue-bytes = { path = "../fugue-bytes", version = "0.3" }
@@ -19,21 +14,5 @@
 paste = "1"
 rug = { version = "1", features = ["integer", "serde"] }
 serde = { version = "1", features = ["derive"] }
-=======
-
-[features]
-default = ["bigint"]
-fixed-u64 = []
-fixed-u128 = []
-bigint = ["rug"]
-
-[dependencies]
-fugue-bytes = { path = "../fugue-bytes", version = "0.2" }
-num-integer = "0.1"
-num-traits = "0.2"
-paste = "1"
-rug = { version = "1", features = ["integer", "serde"], optional = true }
-serde = { version = "1", features = ["derive"] }
 static_init = "1"
->>>>>>> a6b01381
 thiserror = "1"